package telebot

import (
	"encoding/json"
	"fmt"
	"strconv"
	"time"

	"github.com/armon/go-radix"
	"github.com/pkg/errors"
)

// Bot represents a separate Telegram bot instance.
type Bot struct {
	Token     string
	Identity  User
	Messages  chan Message
	Queries   chan Query
	Callbacks chan Callback

	// Telebot debugging channel. If present, Telebot
	// will use it to report all occuring errors.
	Errors chan error

	tree *radix.Tree
}

// NewBot does try to build a Bot with token `token`, which
// is a secret API key assigned to particular bot.
func NewBot(token string) (*Bot, error) {
	bot := &Bot{
		Token: token,
		tree:  radix.New(),
	}

	user, err := bot.getMe()
	if err != nil {
		return nil, err
	}

	bot.Identity = user
	return bot, nil
}

// Listen starts a new polling goroutine, one that periodically looks for
// updates and delivers new messages to the subscription channel.
func (b *Bot) Listen(subscription chan Message, timeout time.Duration) {
	go b.poll(subscription, nil, nil, timeout)
}

// Start periodically polls messages, updates and callbacks into their
// corresponding channels of the bot object.
//
// NOTE: It's a blocking method!
func (b *Bot) Start(timeout time.Duration) {
	b.poll(b.Messages, b.Queries, b.Callbacks, timeout)
}

func (b *Bot) debug(err error) {
	if b.Errors != nil {
		b.Errors <- errors.WithStack(err)
	}
}

func (b *Bot) poll(
	messages chan Message,
	queries chan Query,
	callbacks chan Callback,
	timeout time.Duration,
) {
	var latestUpdate int64

	for {
		updates, err := b.getUpdates(latestUpdate+1, timeout)

		if err != nil {
			b.debug(errors.Wrap(err, "getUpdates() failed"))
			continue
		}

		for _, update := range updates {
			if update.Payload != nil /* if message */ {
				if messages == nil {
					continue
				}

				messages <- *update.Payload
			} else if update.Query != nil /* if query */ {
				if queries == nil {
					continue
				}

				queries <- *update.Query
			} else if update.Callback != nil {
				if callbacks == nil {
					continue
				}

				callbacks <- *update.Callback
			}

			latestUpdate = update.ID
		}
	}

}

// SendMessage sends a text message to recipient.
func (b *Bot) SendMessage(recipient Recipient, message string, options *SendOptions) (*Message, error) {
	params := map[string]string{
		"chat_id": recipient.Destination(),
		"text":    message,
	}

	if options != nil {
		embedSendOptions(params, options)
	}

	responseJSON, err := b.sendCommand("sendMessage", params)
	if err != nil {
		return nil, err
	}

	var responseRecieved struct {
		Ok          bool
		Result      Message
		Description string
	}

	err = json.Unmarshal(responseJSON, &responseRecieved)
	if err != nil {
<<<<<<< HEAD
		return errors.Wrap(err, "bad response json")
	}

	if !responseRecieved.Ok {
		return errors.Errorf("api error: %s", responseRecieved.Description)
=======
		return nil, err
	}

	if !responseRecieved.Ok {
		return nil, fmt.Errorf("telebot: %s", responseRecieved.Description)
>>>>>>> d2067e91
	}

	return &responseRecieved.Result, nil
}

// ForwardMessage forwards a message to recipient.
func (b *Bot) ForwardMessage(recipient Recipient, message Message) error {
	params := map[string]string{
		"chat_id":      recipient.Destination(),
		"from_chat_id": strconv.Itoa(message.Origin().ID),
		"message_id":   strconv.Itoa(message.ID),
	}

	responseJSON, err := b.sendCommand("forwardMessage", params)
	if err != nil {
		return err
	}

	var responseRecieved struct {
		Ok          bool
		Description string
	}

	err = json.Unmarshal(responseJSON, &responseRecieved)
	if err != nil {
		return errors.Wrap(err, "bad response json")
	}

	if !responseRecieved.Ok {
		return errors.Errorf("api error: %s", responseRecieved.Description)
	}

	return nil
}

// SendPhoto sends a photo object to recipient.
//
// On success, photo object would be aliased to its copy on
// the Telegram servers, so sending the same photo object
// again, won't issue a new upload, but would make a use
// of existing file on Telegram servers.
func (b *Bot) SendPhoto(recipient Recipient, photo *Photo, options *SendOptions) (*Message, error) {
	params := map[string]string{
		"chat_id": recipient.Destination(),
		"caption": photo.Caption,
	}

	if options != nil {
		embedSendOptions(params, options)
	}

	var responseJSON []byte
	var err error

	if photo.Exists() {
		params["photo"] = photo.FileID
		responseJSON, err = b.sendCommand("sendPhoto", params)
	} else {
		responseJSON, err = b.sendFile("sendPhoto", "photo", photo.filename, params)
	}

	if err != nil {
		return nil, err
	}

	var responseRecieved struct {
		Ok          bool
		Result      Message
		Description string
	}

	err = json.Unmarshal(responseJSON, &responseRecieved)
	if err != nil {
<<<<<<< HEAD
		return errors.Wrap(err, "bad response json")
	}

	if !responseRecieved.Ok {
		return errors.Errorf("api error: %s", responseRecieved.Description)
=======
		return nil, err
	}

	if !responseRecieved.Ok {
		return nil, fmt.Errorf("telebot: %s", responseRecieved.Description)
>>>>>>> d2067e91
	}

	thumbnails := &responseRecieved.Result.Photo
	filename := photo.filename
	photo.File = (*thumbnails)[len(*thumbnails)-1].File
	photo.filename = filename

	return &responseRecieved.Result, nil
}

// SendAudio sends an audio object to recipient.
//
// On success, audio object would be aliased to its copy on
// the Telegram servers, so sending the same audio object
// again, won't issue a new upload, but would make a use
// of existing file on Telegram servers.
func (b *Bot) SendAudio(recipient Recipient, audio *Audio, options *SendOptions) error {
	params := map[string]string{
		"chat_id": recipient.Destination(),
	}

	if options != nil {
		embedSendOptions(params, options)
	}

	var responseJSON []byte
	var err error

	if audio.Exists() {
		params["audio"] = audio.FileID
		responseJSON, err = b.sendCommand("sendAudio", params)
	} else {
		responseJSON, err = b.sendFile("sendAudio", "audio", audio.filename, params)
	}

	if err != nil {
		return err
	}

	var responseRecieved struct {
		Ok          bool
		Result      Message
		Description string
	}

	err = json.Unmarshal(responseJSON, &responseRecieved)
	if err != nil {
		return errors.Wrap(err, "bad response json")
	}

	if !responseRecieved.Ok {
		return errors.Errorf("api error: %s", responseRecieved.Description)
	}

	filename := audio.filename
	*audio = responseRecieved.Result.Audio
	audio.filename = filename

	return nil
}

// SendDocument sends a general document object to recipient.
//
// On success, document object would be aliased to its copy on
// the Telegram servers, so sending the same document object
// again, won't issue a new upload, but would make a use
// of existing file on Telegram servers.
func (b *Bot) SendDocument(recipient Recipient, doc *Document, options *SendOptions) error {
	params := map[string]string{
		"chat_id": recipient.Destination(),
	}

	if options != nil {
		embedSendOptions(params, options)
	}

	var responseJSON []byte
	var err error

	if doc.Exists() {
		params["document"] = doc.FileID
		responseJSON, err = b.sendCommand("sendDocument", params)
	} else {
		responseJSON, err = b.sendFile("sendDocument", "document", doc.filename, params)
	}

	if err != nil {
		return err
	}

	var responseRecieved struct {
		Ok          bool
		Result      Message
		Description string
	}

	err = json.Unmarshal(responseJSON, &responseRecieved)
	if err != nil {
		return errors.Wrap(err, "bad response json")
	}

	if !responseRecieved.Ok {
		return errors.Errorf("api error: %s", responseRecieved.Description)
	}

	filename := doc.filename
	*doc = responseRecieved.Result.Document
	doc.filename = filename

	return nil
}

// SendSticker sends a general document object to recipient.
//
// On success, sticker object would be aliased to its copy on
// the Telegram servers, so sending the same sticker object
// again, won't issue a new upload, but would make a use
// of existing file on Telegram servers.
func (b *Bot) SendSticker(recipient Recipient, sticker *Sticker, options *SendOptions) error {
	params := map[string]string{
		"chat_id": recipient.Destination(),
	}

	if options != nil {
		embedSendOptions(params, options)
	}

	var responseJSON []byte
	var err error

	if sticker.Exists() {
		params["sticker"] = sticker.FileID
		responseJSON, err = b.sendCommand("sendSticker", params)
	} else {
		responseJSON, err = b.sendFile("sendSticker", "sticker", sticker.filename, params)
	}

	if err != nil {
		return err
	}

	var responseRecieved struct {
		Ok          bool
		Result      Message
		Description string
	}

	err = json.Unmarshal(responseJSON, &responseRecieved)
	if err != nil {
		return errors.Wrap(err, "bad response json")
	}

	if !responseRecieved.Ok {
		return errors.Errorf("api error: %s", responseRecieved.Description)
	}

	filename := sticker.filename
	*sticker = responseRecieved.Result.Sticker
	sticker.filename = filename

	return nil
}

// SendVideo sends a general document object to recipient.
//
// On success, video object would be aliased to its copy on
// the Telegram servers, so sending the same video object
// again, won't issue a new upload, but would make a use
// of existing file on Telegram servers.
func (b *Bot) SendVideo(recipient Recipient, video *Video, options *SendOptions) error {
	params := map[string]string{
		"chat_id": recipient.Destination(),
	}

	if options != nil {
		embedSendOptions(params, options)
	}

	var responseJSON []byte
	var err error

	if video.Exists() {
		params["video"] = video.FileID
		responseJSON, err = b.sendCommand("sendVideo", params)
	} else {
		responseJSON, err = b.sendFile("sendVideo", "video", video.filename, params)
	}

	if err != nil {
		return err
	}

	var responseRecieved struct {
		Ok          bool
		Result      Message
		Description string
	}

	err = json.Unmarshal(responseJSON, &responseRecieved)
	if err != nil {
		return errors.Wrap(err, "bad response json")
	}

	if !responseRecieved.Ok {
		return errors.Errorf("api error: %s", responseRecieved.Description)
	}

	filename := video.filename
	*video = responseRecieved.Result.Video
	video.filename = filename

	return nil
}

// SendLocation sends a general document object to recipient.
//
// On success, video object would be aliased to its copy on
// the Telegram servers, so sending the same video object
// again, won't issue a new upload, but would make a use
// of existing file on Telegram servers.
func (b *Bot) SendLocation(recipient Recipient, geo *Location, options *SendOptions) error {
	params := map[string]string{
		"chat_id":   recipient.Destination(),
		"latitude":  fmt.Sprintf("%f", geo.Latitude),
		"longitude": fmt.Sprintf("%f", geo.Longitude),
	}

	if options != nil {
		embedSendOptions(params, options)
	}

	responseJSON, err := b.sendCommand("sendLocation", params)
	if err != nil {
		return err
	}

	var responseRecieved struct {
		Ok          bool
		Result      Message
		Description string
	}

	err = json.Unmarshal(responseJSON, &responseRecieved)
	if err != nil {
		return errors.Wrap(err, "bad response json")
	}

	if !responseRecieved.Ok {
		return errors.Errorf("api error: %s", responseRecieved.Description)
	}

	return nil
}

// SendVenue sends a venue object to recipient.
func (b *Bot) SendVenue(recipient Recipient, venue *Venue, options *SendOptions) error {
	params := map[string]string{
		"chat_id":   recipient.Destination(),
		"latitude":  fmt.Sprintf("%f", venue.Location.Latitude),
		"longitude": fmt.Sprintf("%f", venue.Location.Longitude),
		"title":     venue.Title,
		"address":   venue.Address}
	if venue.FoursquareID != "" {
		params["foursquare_id"] = venue.FoursquareID
	}

	if options != nil {
		embedSendOptions(params, options)
	}

	responseJSON, err := b.sendCommand("sendVenue", params)
	if err != nil {
		return err
	}

	var responseRecieved struct {
		Ok          bool
		Result      Message
		Description string
	}

	err = json.Unmarshal(responseJSON, &responseRecieved)
	if err != nil {
		return errors.Wrap(err, "bad response json")
	}

	if !responseRecieved.Ok {
		return errors.Errorf("api error: %s", responseRecieved.Description)
	}

	return nil
}

// SendChatAction updates a chat action for recipient.
//
// Chat action is a status message that recipient would see where
// you typically see "Harry is typing" status message. The only
// difference is that bots' chat actions live only for 5 seconds
// and die just once the client recieves a message from the bot.
//
// Currently, Telegram supports only a narrow range of possible
// actions, these are aligned as constants of this package.
func (b *Bot) SendChatAction(recipient Recipient, action ChatAction) error {
	params := map[string]string{
		"chat_id": recipient.Destination(),
		"action":  string(action),
	}

	responseJSON, err := b.sendCommand("sendChatAction", params)
	if err != nil {
		return err
	}

	var responseRecieved struct {
		Ok          bool
		Description string
	}

	err = json.Unmarshal(responseJSON, &responseRecieved)
	if err != nil {
		return errors.Wrap(err, "bad response json")
	}

	if !responseRecieved.Ok {
		return errors.Errorf("api error: %s", responseRecieved.Description)
	}

	return nil
}

// Respond publishes a set of responses for an inline query.
// This function is deprecated in favor of AnswerInlineQuery.
func (b *Bot) Respond(query Query, results []Result) error {
	params := map[string]string{
		"inline_query_id": query.ID,
	}

	if res, err := json.Marshal(results); err == nil {
		params["results"] = string(res)
	} else {
		b.debug(errors.Wrapf(err, "failed to respond to \"%s\"", query.Text))
		return err
	}

	responseJSON, err := b.sendCommand("answerInlineQuery", params)
	if err != nil {
		return err
	}

	var responseRecieved struct {
		Ok          bool
		Description string
	}

	err = json.Unmarshal(responseJSON, &responseRecieved)
	if err != nil {
		return errors.Wrap(err, "bad response json")
	}

	if !responseRecieved.Ok {
		return errors.Errorf("api error: %s", responseRecieved.Description)
	}

	return nil
}

// AnswerInlineQuery sends a response for a given inline query. A query can
// only be responded to once, subsequent attempts to respond to the same query
// will result in an error.
func (b *Bot) AnswerInlineQuery(query *Query, response *QueryResponse) error {
	response.QueryID = query.ID

	responseJSON, err := b.sendCommand("answerInlineQuery", response)
	if err != nil {
		return err
	}

	var responseRecieved struct {
		Ok          bool
		Description string
	}

	err = json.Unmarshal(responseJSON, &responseRecieved)
	if err != nil {
		return errors.Wrap(err, "bad response json")
	}

	if !responseRecieved.Ok {
		return errors.Errorf("api error: %s", responseRecieved.Description)
	}

	return nil
}

// AnswerCallbackQuery sends a response for a given callback query. A callback can
// only be responded to once, subsequent attempts to respond to the same callback
// will result in an error.
func (b *Bot) AnswerCallbackQuery(callback *Callback, response *CallbackResponse) error {
	response.CallbackID = callback.ID

	responseJSON, err := b.sendCommand("answerCallbackQuery", response)
	if err != nil {
		return err
	}

	var responseRecieved struct {
		Ok          bool
		Description string
	}

	err = json.Unmarshal(responseJSON, &responseRecieved)
	if err != nil {
		return errors.Wrap(err, "bad response json")
	}

	if !responseRecieved.Ok {
		return errors.Errorf("api error: %s", responseRecieved.Description)
	}

	return nil
}

// GetFile returns full file object including File.FilePath, which allow you to load file from Telegram
//
// Usually File objects does not contain any FilePath so you need to perform additional request
func (b *Bot) GetFile(fileID string) (File, error) {
	params := map[string]string{
		"file_id": fileID,
	}
	responseJSON, err := b.sendCommand("getFile", params)
	if err != nil {
		return File{}, err
	}

	var responseRecieved struct {
		Ok          bool
		Description string
		Result      File
	}

	err = json.Unmarshal(responseJSON, &responseRecieved)
	if err != nil {
		return File{}, errors.Wrap(err, "bad response json")
	}

	if !responseRecieved.Ok {
		return File{}, errors.Errorf("api error: %s", responseRecieved.Description)

	}

	return responseRecieved.Result, nil
}

// LeaveChat makes bot leave a group, supergroup or channel.
func (b *Bot) LeaveChat(recipient Recipient) error {
	params := map[string]string{
		"chat_id": recipient.Destination(),
	}
	responseJSON, err := b.sendCommand("leaveChat", params)
	if err != nil {
		return err
	}

	var responseRecieved struct {
		Ok          bool
		Description string
		Result      bool
	}

	err = json.Unmarshal(responseJSON, &responseRecieved)
	if err != nil {
		return errors.Wrap(err, "bad response json")
	}

	if !responseRecieved.Ok {
		return errors.Errorf("api error: %s", responseRecieved.Description)
	}

	return nil
}

// GetChat get up to date information about the chat.
//
// Including current name of the user for one-on-one conversations,
// current username of a user, group or channel, etc.
//
// Returns a Chat object on success.
func (b *Bot) GetChat(recipient Recipient) (Chat, error) {
	params := map[string]string{
		"chat_id": recipient.Destination(),
	}
	responseJSON, err := b.sendCommand("getChat", params)
	if err != nil {
		return Chat{}, err
	}

	var responseRecieved struct {
		Ok          bool
		Description string
		Result      Chat
	}

	err = json.Unmarshal(responseJSON, &responseRecieved)
	if err != nil {
		return Chat{}, errors.Wrap(err, "bad response json")
	}

	if !responseRecieved.Ok {
		return Chat{}, errors.Errorf("api error: %s", responseRecieved.Description)
	}

	return responseRecieved.Result, nil
}

// GetChatAdministrators return list of administrators in a chat.
//
// On success, returns an Array of ChatMember objects that
// contains information about all chat administrators except other bots.
//
// If the chat is a group or a supergroup and
// no administrators were appointed, only the creator will be returned.
func (b *Bot) GetChatAdministrators(recipient Recipient) ([]ChatMember, error) {
	params := map[string]string{
		"chat_id": recipient.Destination(),
	}
	responseJSON, err := b.sendCommand("getChatAdministrators", params)
	if err != nil {
		return []ChatMember{}, err
	}

	var responseRecieved struct {
		Ok          bool
		Result      []ChatMember
		Description string `json:"description"`
	}

	err = json.Unmarshal(responseJSON, &responseRecieved)
	if err != nil {
		return []ChatMember{}, errors.Wrap(err, "bad response json")
	}

	if !responseRecieved.Ok {
		return []ChatMember{}, errors.Errorf("api error: %s", responseRecieved.Description)
	}

	return responseRecieved.Result, nil
}

// GetChatMembersCount return the number of members in a chat.
//
// Returns Int on success.
func (b *Bot) GetChatMembersCount(recipient Recipient) (int, error) {
	params := map[string]string{
		"chat_id": recipient.Destination(),
	}
	responseJSON, err := b.sendCommand("getChatMembersCount", params)
	if err != nil {
		return 0, err
	}

	var responseRecieved struct {
		Ok          bool
		Result      int
		Description string `json:"description"`
	}

	err = json.Unmarshal(responseJSON, &responseRecieved)
	if err != nil {
		return 0, errors.Wrap(err, "bad response json")
	}

	if !responseRecieved.Ok {
		return 0, errors.Errorf("api error: %s", responseRecieved.Description)
	}

	return responseRecieved.Result, nil
}

// GetUserProfilePhotos return list of profile pictures for a user.
//
// Returns a UserProfilePhotos object.
func (b *Bot) GetUserProfilePhotos(recipient Recipient) (UserProfilePhotos, error) {
	params := map[string]string{
		"user_id": recipient.Destination(),
	}
	responseJSON, err := b.sendCommand("getUserProfilePhotos", params)
	if err != nil {
		return UserProfilePhotos{}, err
	}

	var responseRecieved struct {
		Ok          bool
		Result      UserProfilePhotos
		Description string `json:"description"`
	}

	err = json.Unmarshal(responseJSON, &responseRecieved)
	if err != nil {
		return UserProfilePhotos{}, errors.Wrap(err, "bad response json")
	}

	if !responseRecieved.Ok {
		return UserProfilePhotos{}, errors.Errorf("api error: %s", responseRecieved.Description)
	}

	return responseRecieved.Result, nil
}

// GetChatMember return information about a member of a chat.
//
// Returns a ChatMember object on success.
func (b *Bot) GetChatMember(recipient Recipient, user User) (ChatMember, error) {
	params := map[string]string{
		"chat_id": recipient.Destination(),
		"user_id": user.Destination(),
	}
	responseJSON, err := b.sendCommand("getChatMember", params)
	if err != nil {
		return ChatMember{}, err
	}

	var responseRecieved struct {
		Ok          bool
		Result      ChatMember
		Description string `json:"description"`
	}

	err = json.Unmarshal(responseJSON, &responseRecieved)
	if err != nil {
		return ChatMember{}, errors.Wrap(err, "bad response json")
	}

	if !responseRecieved.Ok {
		return ChatMember{}, errors.Errorf("api error: %s", responseRecieved.Description)
	}

	return responseRecieved.Result, nil
}

// GetFileDirectURL returns direct url for files using FileId which you can get from File object
func (b *Bot) GetFileDirectURL(fileID string) (string, error) {
	f, err := b.GetFile(fileID)
	if err != nil {
		return "", err
	}
	return "https://api.telegram.org/file/bot" + b.Token + "/" + f.FilePath, nil
}

// EditMessageText used to edit already sent message with known recepient and message id.
//
// On success, returns edited message object
func (b *Bot) EditMessageText(recipient Recipient, messageID int, message string, sendOptions *SendOptions) (*Message, error) {
	params := map[string]string{
		"chat_id":    recipient.Destination(),
		"message_id": strconv.Itoa(messageID),
		"text":       message,
	}

	if sendOptions != nil {
		embedSendOptions(params, sendOptions)
	}

	responseJSON, err := sendCommand("editMessageText", b.Token, params)
	if err != nil {
		return nil, err
	}

	var responseRecieved struct {
		Ok          bool
		Description string
		Message     Message `json:"result"`
	}

	err = json.Unmarshal(responseJSON, &responseRecieved)
	if err != nil {
		return nil, err
	}

	if !responseRecieved.Ok {
		return nil, fmt.Errorf("telebot: %s", responseRecieved.Description)
	}

	return &responseRecieved.Message, err

}

// EditInlineMessageText used to edit already sent inline message with known inline message id.
//
// On success, returns edited message object
func (b *Bot) EditInlineMessageText(messageID string, message string, sendOptions *SendOptions) (*Message, error) {
	params := map[string]string{
		"inline_message_id": messageID,
		"text":              message,
	}

	if sendOptions != nil {
		embedSendOptions(params, sendOptions)
	}

	responseJSON, err := sendCommand("editMessageText", b.Token, params)
	if err != nil {
		return nil, err
	}

	var responseRecieved struct {
		Ok          bool
		Description string
		Message     Message `json:"result"`
	}

	err = json.Unmarshal(responseJSON, &responseRecieved)
	if err != nil {
		return nil, err
	}

	if !responseRecieved.Ok {
		return nil, fmt.Errorf("telebot: %s", responseRecieved.Description)
	}

	return &responseRecieved.Message, err

}

// EditMessageCaption used to edit already sent photo caption with known recepient and message id.
//
// On success, returns edited message object
func (b *Bot) EditMessageCaption(recipient Recipient, messageID int, caption string, inlineKeyboard *InlineKeyboardMarkup) (*Message, error) {
	params := map[string]string{
		"chat_id":    recipient.Destination(),
		"message_id": strconv.Itoa(messageID),
		"caption":    caption,
	}

	if inlineKeyboard != nil {
		embedSendOptions(params, &SendOptions{
			ReplyMarkup: ReplyMarkup{
				InlineKeyboard: inlineKeyboard.InlineKeyboard,
			},
		})
	}

	responseJSON, err := sendCommand("editMessageCaption", b.Token, params)
	if err != nil {
		return nil, err
	}

	var responseRecieved struct {
		Ok          bool
		Description string
		Message     Message `json:"result"`
	}

	err = json.Unmarshal(responseJSON, &responseRecieved)
	if err != nil {
		return nil, err
	}

	if !responseRecieved.Ok {
		return nil, fmt.Errorf("telebot: %s", responseRecieved.Description)
	}

	return &responseRecieved.Message, err

}

// EditInlineMessageCaption used to edit already sent photo caption with known inline message id.
//
// On success, returns edited message object
func (b *Bot) EditInlineMessageCaption(messageID string, caption string, inlineKeyboard *InlineKeyboardMarkup) (*Message, error) {
	params := map[string]string{
		"inline_message_id": messageID,
		"caption":           caption,
	}

	if inlineKeyboard != nil {
		embedSendOptions(params, &SendOptions{
			ReplyMarkup: ReplyMarkup{
				InlineKeyboard: inlineKeyboard.InlineKeyboard,
			},
		})
	}

	responseJSON, err := sendCommand("editMessageCaption", b.Token, params)
	if err != nil {
		return nil, err
	}

	var responseRecieved struct {
		Ok          bool
		Description string
		Message     Message `json:"result"`
	}

	err = json.Unmarshal(responseJSON, &responseRecieved)
	if err != nil {
		return nil, err
	}

	if !responseRecieved.Ok {
		return nil, fmt.Errorf("telebot: %s", responseRecieved.Description)
	}

	return &responseRecieved.Message, err

}

// EditMessageReplyMarkup used to edit already sent message inline keyboard markup with known recepient and message id.
//
// On success, returns edited message object
func (b *Bot) EditMessageReplyMarkup(recipient Recipient, messageID int, inlineKeyboard *InlineKeyboardMarkup) (*Message, error) {
	params := map[string]string{
		"chat_id":    recipient.Destination(),
		"message_id": strconv.Itoa(messageID),
	}

	if inlineKeyboard != nil {
		embedSendOptions(params, &SendOptions{
			ReplyMarkup: ReplyMarkup{
				InlineKeyboard: inlineKeyboard.InlineKeyboard,
			},
		})
	}

	responseJSON, err := sendCommand("editMessageReplyMarkup", b.Token, params)
	if err != nil {
		return nil, err
	}

	var responseRecieved struct {
		Ok          bool
		Description string
		Message     Message `json:"result"`
	}

	err = json.Unmarshal(responseJSON, &responseRecieved)
	if err != nil {
		return nil, err
	}

	if !responseRecieved.Ok {
		return nil, fmt.Errorf("telebot: %s", responseRecieved.Description)
	}

	return &responseRecieved.Message, err

}

// EditInlineMessageReplyMarkup used to edit already sent message inline keyboard markup with known inline message id.
//
// On success, returns edited message object
func (b *Bot) EditInlineMessageReplyMarkup(messageID string, caption string, inlineKeyboard *InlineKeyboardMarkup) (*Message, error) {
	params := map[string]string{
		"inline_message_id": messageID,
	}

	if inlineKeyboard != nil {
		embedSendOptions(params, &SendOptions{
			ReplyMarkup: ReplyMarkup{
				InlineKeyboard: inlineKeyboard.InlineKeyboard,
			},
		})
	}

	responseJSON, err := sendCommand("editMessageReplyMarkup", b.Token, params)
	if err != nil {
		return nil, err
	}

	var responseRecieved struct {
		Ok          bool
		Description string
		Message     Message `json:"result"`
	}

	err = json.Unmarshal(responseJSON, &responseRecieved)
	if err != nil {
		return nil, err
	}

	if !responseRecieved.Ok {
		return nil, fmt.Errorf("telebot: %s", responseRecieved.Description)
	}

	return &responseRecieved.Message, err

}<|MERGE_RESOLUTION|>--- conflicted
+++ resolved
@@ -129,19 +129,11 @@
 
 	err = json.Unmarshal(responseJSON, &responseRecieved)
 	if err != nil {
-<<<<<<< HEAD
-		return errors.Wrap(err, "bad response json")
-	}
-
-	if !responseRecieved.Ok {
-		return errors.Errorf("api error: %s", responseRecieved.Description)
-=======
-		return nil, err
-	}
-
-	if !responseRecieved.Ok {
-		return nil, fmt.Errorf("telebot: %s", responseRecieved.Description)
->>>>>>> d2067e91
+		return errors.Wrap(err, "bad response json")
+	}
+
+	if !responseRecieved.Ok {
+		return errors.Errorf("api error: %s", responseRecieved.Description)
 	}
 
 	return &responseRecieved.Result, nil
@@ -215,19 +207,11 @@
 
 	err = json.Unmarshal(responseJSON, &responseRecieved)
 	if err != nil {
-<<<<<<< HEAD
-		return errors.Wrap(err, "bad response json")
-	}
-
-	if !responseRecieved.Ok {
-		return errors.Errorf("api error: %s", responseRecieved.Description)
-=======
-		return nil, err
-	}
-
-	if !responseRecieved.Ok {
-		return nil, fmt.Errorf("telebot: %s", responseRecieved.Description)
->>>>>>> d2067e91
+		return errors.Wrap(err, "bad response json")
+	}
+
+	if !responseRecieved.Ok {
+		return errors.Errorf("api error: %s", responseRecieved.Description)
 	}
 
 	thumbnails := &responseRecieved.Result.Photo
